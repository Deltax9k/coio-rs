--- conflicted
+++ resolved
@@ -186,10 +186,6 @@
     idle_processor_condvar: Condvar,
     idle_processor_count: AtomicUsize,
     idle_processor_mutex: Mutex<bool>,
-<<<<<<< HEAD
-=======
-    is_shutting_down: AtomicBool,
->>>>>>> 219fca9d
     spinning_processor_count: AtomicUsize,
 
     global_queue_size: AtomicUsize,
@@ -214,10 +210,6 @@
             idle_processor_condvar: Condvar::new(),
             idle_processor_count: AtomicUsize::new(0),
             idle_processor_mutex: Mutex::new(false),
-<<<<<<< HEAD
-=======
-            is_shutting_down: AtomicBool::new(false),
->>>>>>> 219fca9d
             spinning_processor_count: AtomicUsize::new(0),
 
             global_queue_size: AtomicUsize::new(0),
@@ -375,13 +367,8 @@
 
         trace!("awaiting completion of Machines");
         {
-<<<<<<< HEAD
-=======
-            self.is_shutting_down.store(true, Ordering::SeqCst);
             *self.idle_processor_mutex.lock().unwrap() = true;
             self.idle_processor_condvar.notify_all();
-
->>>>>>> 219fca9d
             // NOTE: It's critical that all threads are joined since Processor
             // maintains a reference to this Scheduler using raw pointers.
             for m in machines.drain(..) {
@@ -666,17 +653,9 @@
         {
             let idle_processor_mutex = self.idle_processor_mutex.lock().unwrap();
 
-<<<<<<< HEAD
-            if *idle_processor_mutex {
-                return;
-            }
-
-            let _ = self.idle_processor_condvar.wait(idle_processor_mutex);
-=======
             if !*idle_processor_mutex && before_wait() {
                 let _ = self.idle_processor_condvar.wait(idle_processor_mutex);
             }
->>>>>>> 219fca9d
         }
 
         self.idle_processor_count.fetch_sub(1, Ordering::Relaxed);
